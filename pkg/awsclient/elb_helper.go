--- conflicted
+++ resolved
@@ -214,7 +214,6 @@
 	return err
 }
 
-<<<<<<< HEAD
 // CreateNetworkLoadBalancer should only return one new NLB at a time
 func (c *awsClient) CreateNetworkLoadBalancer(lbName, scheme, subnet string) ([]LoadBalancerV2, error) {
 	i := &elbv2.CreateLoadBalancerInput{
@@ -289,10 +288,7 @@
 // 	}
 // }
 
-func (c *awsClient) addHealthCheck(loadBalancerName, protocol, path string, port int64) error {
-=======
 func (c *AwsClient) addHealthCheck(loadBalancerName, protocol, path string, port int64) error {
->>>>>>> b7ed9c5d
 	i := &elb.ConfigureHealthCheckInput{
 		HealthCheck: &elb.HealthCheck{
 			HealthyThreshold:   aws.Int64(2),
